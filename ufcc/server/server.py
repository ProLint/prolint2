--- conflicted
+++ resolved
@@ -1,16 +1,12 @@
 import os
 import ast
 import json
-<<<<<<< HEAD
+
 from bottle import route, run, template, debug, static_file, request
 
 SERVER_PATH = os.path.abspath(os.path.dirname(__file__))
 
 BACKEND_DATA = None
-=======
-from bottle import route, run, template, debug, static_file
-
->>>>>>> af2c3268
 data = None
 data_loaded = False
 
@@ -66,16 +62,7 @@
     }
     return response
 
-<<<<<<< HEAD
 def start_server(payload=None, debug_bool=False, reloader=True, port=8351):
-=======
-        # TODO:
-        # determine if the PairsHook class is/will be needed
-        # class PairsHook(dict):
-        #     def __init__(self, pairs):
-        #         key = [x for x in pairs if x[0] == lipid]
-        #         super(PairsHook, self).__init__(key)
->>>>>>> af2c3268
 
     global BACKEND_DATA
     BACKEND_DATA = payload
@@ -83,7 +70,7 @@
     debug(debug_bool)
     run(reloader=reloader, host='localhost', port=port)
 
-<<<<<<< HEAD
+
 def independent_execution():
     """
     If we are not calling the server through the ufcc executable, but
@@ -93,18 +80,6 @@
     with open(os.path.join(SERVER_PATH, 'girk.json'), 'r') as fp:
         data = json.load(fp)
 
-=======
-    # TODO:
-    # get the protein from the server
-    sliced_data = data['Protein0'][lipid]
-
-    # PieChart App Input Data requirement:
-    # Value can be system data: e.g. the ratio of the different lipids, but in that case all
-    # values for all different proteins would be the same (not necessarily a bad thing)
-    # Values can also be relative ratio of contacts with the different lipids, in which case
-    # they are specific for any protein (then again, without normalization it's unclear how
-    # useful this information is.)
->>>>>>> af2c3268
     pie_data = [{
         "category": "LocalGirk",
         "value": 500,
@@ -113,27 +88,7 @@
             { "category": "POPE", "value": 150 },
             { "category": "POPS", "value": 50 }
         ]
-<<<<<<< HEAD
     }]
-
-    payload = {
-        "data": data,
-        "proteins": ['LocalGirk'],
-        "lipids": list(data['LocalGirk'].keys()),
-        "pie_data": pie_data
-=======
-    }, # => the section below shows how subsequent proteins should be included.
-    # {
-    #     "category": "Protein1",
-    #     "value": 300,
-    #     "subData": [
-    #         { "category": "CHOL", "value": 100 },
-    #         { "category": "POPE", "value": 150 },
-    #         { "category": "POPS", "value": 50 }
-
-    #     ]
-    # }
-    ]
 
     # ganttApp data input requirement
     gantt_data = [{
@@ -165,27 +120,14 @@
     ]
     top_10_lipids = ['Lipid 1', 'Lipid 2']
 
-    # This is the object we will send to the front end.
-    # It should have everything the apps need to work.
-    # "data" is required by the radarApp
-    # "proteins", "lipids", and "pieData" are needed by the pieApp # TODO: maybe we should simplify these requirements?
-    # "ganttData", and "topLipids" are needed by the gantt chart app.
-    response = {
-        "data": {lipid: sliced_data},
-        "proteins": ['Protein0'],
-        "lipids": list(data['Protein0'].keys()),
-        "pieData": pie_data,
-        "ganttData": gantt_data,
-        "topLipids": top_10_lipids
->>>>>>> af2c3268
+    payload = {
+        "data": data,
+        "proteins": ['LocalGirk'],
+        "lipids": list(data['LocalGirk'].keys()),
+        "pie_data": pie_data,
     }
 
-<<<<<<< HEAD
     return payload
 
 if __name__ == '__main__':
-    start_server(debug_bool=True)
-=======
-debug(True)
-run(reloader=True, host='localhost', port=8351)
->>>>>>> af2c3268
+    start_server(debug_bool=True)