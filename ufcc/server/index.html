<html lang="en">
<head>
    <meta charset="UTF-8">
    <meta http-equiv="X-UA-Compatible" content="IE=edge">
    <meta name="viewport" content="width=device-width, initial-scale=1.0">
    <title>Wheel App</title>

    <link rel="stylesheet" href="https://maxcdn.bootstrapcdn.com/bootstrap/3.4.1/css/bootstrap.min.css">
    <script src="https://ajax.googleapis.com/ajax/libs/jquery/3.6.0/jquery.min.js"></script>
    <script src="https://maxcdn.bootstrapcdn.com/bootstrap/3.4.1/js/bootstrap.min.js"></script>


    <script src="https://cdn.amcharts.com/lib/5/index.js"></script>
    <script src="https://cdn.amcharts.com/lib/5/xy.js"></script>
    <script src="https://cdn.amcharts.com/lib/5/stock.js"></script>
    <script src="https://cdn.amcharts.com/lib/5/radar.js"></script>
    <script src="https://cdn.amcharts.com/lib/5/themes/Animated.js"></script>
    <script src="https://cdn.amcharts.com/lib/5/percent.js"></script>

    <link href="https://unpkg.com/tabulator-tables/dist/css/tabulator_simple.min.css" rel="stylesheet">
    <script type="text/javascript" src="https://unpkg.com/tabulator-tables/dist/js/tabulator.min.js"></script>
    <script type="text/javascript" src="https://code.jquery.com/jquery-3.6.0.min.js"></script>

    <style>
        #chartdiv {
            height: 800px;
            background-color: rgb(217, 214, 214);
        }
        #chartdiv2 {
            height: 300px;
            /* width: 600px; */
            background-color: rgb(217, 214, 214);
        }

        #chartdiv3 {
            height: 300px;
            background-color: rgb(217, 214, 214);
        }
    </style>
</head>
<body>

<div class="container">
    <h1>ProLint Dashboard</h1>
    <div class="row">
        <div class="col-sm-6" style="background-color:rgb(142, 244, 255);">
        <div id="chartdiv2"></div>
        </div>
        <div class="col-sm-6" style="background-color: rgb(216, 151, 244);">
        <div id="chartdiv3"></div>
        </div>
    </div>
    <div class="row" class="col-sm-8" style="background-color: rgb(244, 151, 170);">
        <div id="chartdiv"></div>
    </div>
    </div>



    <!-- <div style="margin-top: 10px">App Development Page!</div>
    <div id="chartdiv2"></div>
    <div id="chartdiv3"></div>
<<<<<<< HEAD
    <div id="chartdiv"></div> -->
=======
    <div id="chartdiv4"></div>
    <div id="lipid-table"></div>
    <div id="chartdiv"></div>
>>>>>>> cf2b3e3b

    <script src="static/js/app.js"></script>

</body>
</html><|MERGE_RESOLUTION|>--- conflicted
+++ resolved
@@ -60,13 +60,9 @@
     <!-- <div style="margin-top: 10px">App Development Page!</div>
     <div id="chartdiv2"></div>
     <div id="chartdiv3"></div>
-<<<<<<< HEAD
-    <div id="chartdiv"></div> -->
-=======
     <div id="chartdiv4"></div>
     <div id="lipid-table"></div>
     <div id="chartdiv"></div>
->>>>>>> cf2b3e3b
 
     <script src="static/js/app.js"></script>
 
